extern crate extras;

// TODO: Make test structure into a macro

use crate::test_suite;
<<<<<<< HEAD
use desub_core::decoder::{Chain, Decoder, Metadata};

pub fn init() {
    let _ = pretty_env_logger::try_init();
=======
use codec::{Decode, Encode};
use desub_core::{
	decoder::{Chain, Decoder, GenericStorage, Metadata, StorageHasher, StorageKey, StorageValue},
	SubstrateType,
};
use primitives::twox_128;

pub fn init() {
	pretty_env_logger::try_init();
>>>>>>> bee63883
}

#[test]
pub fn should_decode_ext342962() {
<<<<<<< HEAD
    init();
    let types = extras::TypeResolver::default();
    let mut decoder = Decoder::new(types, Chain::Kusama);

    let (meta, ext) = test_suite::extrinsics_block_342962();
    let meta = Metadata::new(meta.as_slice());

    // block 6 of KSM CC3 is spec 1020
    decoder.register_version(1031, &meta);
    for e in ext.iter() {
        println!("{:?}", e);
        let decoded = decoder
            .decode_extrinsic(1031, e.as_slice())
            .expect("should decode");
        println!("{:?}", decoded);
        println!("{}", decoded);
    }

    // assert_eq!(vec![("now".to_string(), SubstrateType::U64(1577070096000))], decoded);
    // 1577070096000 is the UNIX timestamp in milliseconds of
    // Monday, December 23, 2019 3:01:36 AM
    // when block 342,962 was processed
=======
	init();
	let types = extras::TypeResolver::default();
	let mut decoder = Decoder::new(types, Chain::Kusama);

	let (meta, ext) = test_suite::extrinsics_block342962();
	let meta = Metadata::new(meta.as_slice());

	// block 6 of KSM CC3 is spec 1020
	decoder.register_version(1031, &meta);
	for e in ext.iter() {
		println!("{:?}", e);
		let decoded = decoder.decode_extrinsic(1031, e.as_slice()).expect("should decode");
		println!("{:?}", decoded);
		println!("{}", decoded);
	}

	// assert_eq!(vec![("now".to_string(), SubstrateType::U64(1577070096000))], decoded);
	// 1577070096000 is the UNIX timestamp in milliseconds of
	// Monday, December 23, 2019 3:01:36 AM
	// when block 342,962 was processed
>>>>>>> bee63883
}

#[test]
pub fn should_decode_ext422871() {
<<<<<<< HEAD
    init();
    let types = extras::TypeResolver::default();
    let mut decoder = Decoder::new(types, Chain::Kusama);

    let (meta, ext) = test_suite::extrinsics_block_422871();
    let meta = Metadata::new(meta.as_slice());
    decoder.register_version(1031, &meta);

    println!("{}", ext.len());
    for e in ext.iter() {
        println!("{:?}", e);
        let decoded = decoder
            .decode_extrinsic(1031, e.as_slice())
            .expect("should decode");
        println!("{}", decoded);
    }
=======
	init();
	let types = extras::TypeResolver::default();
	let mut decoder = Decoder::new(types, Chain::Kusama);

	let (meta, ext) = test_suite::extrinsics_block422871();
	let meta = Metadata::new(meta.as_slice());
	decoder.register_version(1031, &meta);

	println!("{}", ext.len());
	for e in ext.iter() {
		println!("{:?}", e);
		let decoded = decoder.decode_extrinsic(1031, e.as_slice()).expect("should decode");
		println!("{}", decoded);
	}
>>>>>>> bee63883
}

#[test]
pub fn should_decode_ext50970() {
<<<<<<< HEAD
    init();
    let types = extras::TypeResolver::default();
    let mut decoder = Decoder::new(types, Chain::Kusama);

    let (meta, ext) = test_suite::extrinsics_block_50970();
    let meta = Metadata::new(meta.as_slice());

    decoder.register_version(1031, &meta);
    for e in ext.iter() {
        println!("{:?}", e);
        println!("{:X?}", e);
        let decoded = decoder
            .decode_extrinsic(1031, e.as_slice())
            .expect("should decode");
        println!("{}", decoded);
    }
=======
	init();
	let types = extras::TypeResolver::default();
	let mut decoder = Decoder::new(types, Chain::Kusama);

	let (meta, ext) = test_suite::extrinsics_block50970();
	let meta = Metadata::new(meta.as_slice());

	decoder.register_version(1031, &meta);
	for e in ext.iter() {
		println!("{:?}", e);
		println!("{:X?}", e);
		let decoded = decoder.decode_extrinsic(1031, e.as_slice()).expect("should decode");
		println!("{}", decoded);
	}
>>>>>>> bee63883
}

#[test]
pub fn should_decode_ext_106284() {
<<<<<<< HEAD
    init();

    let types = extras::TypeResolver::default();
    let mut decoder = Decoder::new(types, Chain::Kusama);

    let (meta, ext) = test_suite::extrinsics_block_106284();
    let meta = Metadata::new(meta.as_slice());

    decoder.register_version(1042, &meta);
    for e in ext.iter() {
        println!("{:?}", e);
        println!("{:X?}", e);
        let decoded = decoder
            .decode_extrinsic(1042, e.as_slice())
            .expect("should decode");
        println!("{}", decoded);
        println!("{}", serde_json::to_string(&decoded).unwrap());
    }
=======
	init();

	let types = extras::TypeResolver::default();
	let mut decoder = Decoder::new(types, Chain::Kusama);

	let (meta, ext) = test_suite::extrinsics_block106284();
	let meta = Metadata::new(meta.as_slice());

	decoder.register_version(1042, &meta);
	for e in ext.iter() {
		println!("{:?}", e);
		println!("{:X?}", e);
		let decoded = decoder.decode_extrinsic(1042, e.as_slice()).expect("should decode");
		println!("{}", decoded);
		println!("{}", serde_json::to_string(&decoded).unwrap());
	}
>>>>>>> bee63883
}

#[test]
pub fn should_decode_ext_1674683() {
<<<<<<< HEAD
    init();

    let types = extras::TypeResolver::default();
    let mut decoder = Decoder::new(types, Chain::Kusama);

    let (meta, ext) = test_suite::extrinsics_block_1674683();
    let meta = Metadata::new(meta.as_slice());

    decoder.register_version(1055, &meta);
    for e in ext.iter() {
        println!("{:?}", e);
        println!("{:X?}", e);
        let decoded = decoder
            .decode_extrinsic(1055, e.as_slice())
            .expect("should decode");
        println!("{}", decoded);
        println!("{}", serde_json::to_string(&decoded).unwrap());
    }
=======
	init();

	let types = extras::TypeResolver::default();
	let mut decoder = Decoder::new(types, Chain::Kusama);

	let (meta, ext) = test_suite::extrinsics_block1674683();
	let meta = Metadata::new(meta.as_slice());

	decoder.register_version(1055, &meta);
	for e in ext.iter() {
		println!("{:?}", e);
		println!("{:X?}", e);
		let decoded = decoder.decode_extrinsic(1055, e.as_slice()).expect("should decode");
		println!("{}", decoded);
		println!("{}", serde_json::to_string(&decoded).unwrap());
	}
>>>>>>> bee63883
}

#[test]
pub fn should_decode_ext_1677621() {
	init();

	let types = extras::TypeResolver::default();
	let mut decoder = Decoder::new(types, Chain::Kusama);

<<<<<<< HEAD
    let (meta, ext) = test_suite::extrinsics_block_1677621();
    let meta = Metadata::new(meta.as_slice());
=======
	let (meta, ext) = test_suite::extrinsics_block1677621();
	let meta = Metadata::new(meta.as_slice());
>>>>>>> bee63883

	decoder.register_version(1055, &meta);

	for e in ext.iter() {
		println!("{:?}", e);
		println!("{:X?}", e);
		let decoded = decoder.decode_extrinsic(1055, e.as_slice()).expect("should decode");
		println!("{}", decoded);
		println!("{}", serde_json::to_string(&decoded).unwrap());
	}
}

#[test]
fn should_decode_ext_1702023() {
	init();

	let types = extras::TypeResolver::default();
	let mut decoder = Decoder::new(types, Chain::Kusama);

<<<<<<< HEAD
    let (meta, ext) = test_suite::extrinsics_block_1702023();
    let meta = Metadata::new(meta.as_slice());
=======
	let (meta, ext) = test_suite::extrinsics_block1702023();
	let meta = Metadata::new(meta.as_slice());
>>>>>>> bee63883

	decoder.register_version(1055, &meta);

	for e in ext.iter() {
		println!("{:?}", e);
		println!("{:X?}", e);
		let decoded = decoder.decode_extrinsic(1055, e.as_slice()).expect("should decode");
		println!("{}", decoded);
		println!("{}", serde_json::to_string(&decoded).unwrap());
	}
}

#[test]
fn should_decode_ext_1714495() {
	init();

	let types = extras::TypeResolver::default();
	let mut decoder = Decoder::new(types, Chain::Kusama);

<<<<<<< HEAD
    let (meta, ext) = test_suite::extrinsics_block_1714495();
    let meta = Metadata::new(meta.as_slice());
=======
	let (meta, ext) = test_suite::extrinsics_block1714495();
	let meta = Metadata::new(meta.as_slice());
>>>>>>> bee63883

	decoder.register_version(1055, &meta);

	for e in ext.iter() {
		println!("{:?}", e);
		println!("{:X?}", e);
		let decoded = decoder.decode_extrinsic(1055, e.as_slice()).expect("should decode");
		println!("{}", decoded);
		println!("{}", serde_json::to_string(&decoded).unwrap());
	}
}

#[test]
fn should_decode_ext_1717926() {
<<<<<<< HEAD
    init();
    let types = extras::TypeResolver::default();
    let mut decoder = Decoder::new(types, Chain::Kusama);

    let (meta, ext) = test_suite::extrinsics_block_1717926();
    let meta = Metadata::new(meta.as_slice());

    decoder.register_version(1055, &meta);

    for e in ext.iter() {
        println!("{:?}", e);
        println!("{:X?}", e);
        let decoded = decoder
            .decode_extrinsic(1055, e.as_slice())
            .expect("should decode");
        println!("{}", decoded);
        println!("{}", serde_json::to_string(&decoded).unwrap());
    }
=======
	init();
	let types = extras::TypeResolver::default();
	let mut decoder = Decoder::new(types, Chain::Kusama);

	let (meta, ext) = test_suite::extrinsics_block1717926();
	let meta = Metadata::new(meta.as_slice());

	decoder.register_version(1055, &meta);

	for e in ext.iter() {
		println!("{:?}", e);
		println!("{:X?}", e);
		let decoded = decoder.decode_extrinsic(1055, e.as_slice()).expect("should decode");
		println!("{}", decoded);
		println!("{}", serde_json::to_string(&decoded).unwrap());
	}
>>>>>>> bee63883
}

#[test]
fn should_decode_ext_1718223() {
<<<<<<< HEAD
    init();
    let types = extras::TypeResolver::default();
    let mut decoder = Decoder::new(types, Chain::Kusama);

    let (meta, ext) = test_suite::extrinsics_block_1718223();
    let meta = Metadata::new(meta.as_slice());

    decoder.register_version(1055, &meta);

    for e in ext.iter() {
        println!("{:?}", e);
        println!("{:X?}", e);
        let decoded = decoder
            .decode_extrinsic(1055, e.as_slice())
            .expect("should decode");
        println!("{}", decoded);
        println!("{}", serde_json::to_string(&decoded).unwrap());
    }
=======
	init();
	let types = extras::TypeResolver::default();
	let mut decoder = Decoder::new(types, Chain::Kusama);

	let (meta, ext) = test_suite::extrinsics_block1718223();
	let meta = Metadata::new(meta.as_slice());

	decoder.register_version(1055, &meta);

	for e in ext.iter() {
		println!("{:?}", e);
		println!("{:X?}", e);
		let decoded = decoder.decode_extrinsic(1055, e.as_slice()).expect("should decode");
		println!("{}", decoded);
		println!("{}", serde_json::to_string(&decoded).unwrap());
	}
>>>>>>> bee63883
}

#[test]
fn should_decode_ext_1732321() {
	init();

	let types = extras::TypeResolver::default();
	let mut decoder = Decoder::new(types, Chain::Kusama);

<<<<<<< HEAD
    let (meta, ext) = test_suite::extrinsics_block_1732321();
    let meta = Metadata::new(meta.as_slice());
=======
	let (meta, ext) = test_suite::extrinsics_block1732321();
	let meta = Metadata::new(meta.as_slice());
>>>>>>> bee63883

	decoder.register_version(1055, &meta);

	for e in ext.iter() {
		println!("{:?}", e);
		println!("{:X?}", e);
		let decoded = decoder.decode_extrinsic(1055, e.as_slice()).expect("should decode");
		println!("{}", decoded);
		println!("{}", serde_json::to_string(&decoded).unwrap());
	}
}

#[test]
fn should_decode_ext_1731904() {
	init();

	let types = extras::TypeResolver::default();
	let mut decoder = Decoder::new(types, Chain::Kusama);

<<<<<<< HEAD
    let (meta, ext) = test_suite::extrinsics_block_1731904();
    let meta = Metadata::new(meta.as_slice());
=======
	let (meta, ext) = test_suite::extrinsics_block1731904();
	let meta = Metadata::new(meta.as_slice());
>>>>>>> bee63883

	decoder.register_version(1055, &meta);

	for e in ext.iter() {
		println!("{:?}", e);
		println!("{:X?}", e);
		let decoded = decoder.decode_extrinsic(1055, e.as_slice()).expect("should decode");
		println!("{}", decoded);
		println!("{}", serde_json::to_string(&decoded).unwrap());
	}
}

#[test]
fn should_decode_ext_1768321() {
	init();

	let types = extras::TypeResolver::default();
	let mut decoder = Decoder::new(types, Chain::Kusama);

<<<<<<< HEAD
    let (meta, ext) = test_suite::extrinsics_block_1768321();
    let meta = Metadata::new(meta.as_slice());
=======
	let (meta, ext) = test_suite::extrinsics_block1768321();
	let meta = Metadata::new(meta.as_slice());
>>>>>>> bee63883

	decoder.register_version(1055, &meta);

	for e in ext.iter() {
		println!("{:?}", e);
		println!("{:X?}", e);
		let decoded = decoder.decode_extrinsic(1055, e.as_slice()).expect("should decode");
		println!("{}", decoded);
		println!("{}", serde_json::to_string(&decoded).unwrap());
	}
}

#[test]
fn should_decode_ext_6144() {
<<<<<<< HEAD
    init();

    let types = extras::TypeResolver::default();
    let mut decoder = Decoder::new(types, Chain::Kusama);

    let (meta, ext) = test_suite::extrinsics_block_6144();
    let meta = Metadata::new(meta.as_slice());

    decoder.register_version(1020, &meta);
    for e in ext.iter() {
        println!("{:?}", e);
        println!("{:X?}", e);
        let decoded = decoder
            .decode_extrinsic(1020, e.as_slice())
            .expect("should decode");
        println!("{}", decoded);
        println!("{}", serde_json::to_string(&decoded).unwrap());
    }
=======
	init();

	let types = extras::TypeResolver::default();
	let mut decoder = Decoder::new(types, Chain::Kusama);

	let (meta, ext) = test_suite::extrinsics_block6144();
	let meta = Metadata::new(meta.as_slice());

	decoder.register_version(1020, &meta);
	for e in ext.iter() {
		println!("{:?}", e);
		println!("{:X?}", e);
		let decoded = decoder.decode_extrinsic(1020, e.as_slice()).expect("should decode");
		println!("{}", decoded);
		println!("{}", serde_json::to_string(&decoded).unwrap());
	}
>>>>>>> bee63883
}

#[test]
fn should_decode_ext_779410_ksm() {
<<<<<<< HEAD
    init();

    let types = extras::TypeResolver::default();
    let mut decoder = Decoder::new(types, Chain::Kusama);

    let (meta, ext) = test_suite::extrinsics_block_779410();
    let meta = Metadata::new(meta.as_slice());

    decoder.register_version(1042, &meta);
    for e in ext.iter() {
        println!("{:?}", e);
        println!("{:X?}", e);
        let decoded = decoder
            .decode_extrinsic(1042, e.as_slice())
            .expect("should decode");
        println!("{}", decoded);
        println!("{}", serde_json::to_string(&decoded).unwrap());
    }
=======
	init();

	let types = extras::TypeResolver::default();
	let mut decoder = Decoder::new(types, Chain::Kusama);

	let (meta, ext) = test_suite::extrinsics_block779410();
	let meta = Metadata::new(meta.as_slice());

	decoder.register_version(1042, &meta);
	for e in ext.iter() {
		println!("{:?}", e);
		println!("{:X?}", e);
		let decoded = decoder.decode_extrinsic(1042, e.as_slice()).expect("should decode");
		println!("{}", decoded);
		println!("{}", serde_json::to_string(&decoded).unwrap());
	}
>>>>>>> bee63883
}

#[test]
fn should_decode_ext_899638_ksm() {
<<<<<<< HEAD
    init();
    let types = extras::TypeResolver::default();
    let mut decoder = Decoder::new(types, Chain::Kusama);

    let (meta, ext) = test_suite::extrinsics_block_899638();
    let meta = Metadata::new(meta.as_slice());

    decoder.register_version(1042, &meta);
    for e in ext.iter() {
        println!("{:?}", e);
        println!("{:X?}", e);
        let decoded = decoder
            .decode_extrinsic(1042, e.as_slice())
            .expect("should decode");
        println!("{}", decoded);
        println!("{}", serde_json::to_string(&decoded).unwrap());
    }
=======
	init();
	let types = extras::TypeResolver::default();
	let mut decoder = Decoder::new(types, Chain::Kusama);

	let (meta, ext) = test_suite::extrinsics_block899638();
	let meta = Metadata::new(meta.as_slice());

	decoder.register_version(1042, &meta);
	for e in ext.iter() {
		println!("{:?}", e);
		println!("{:X?}", e);
		let decoded = decoder.decode_extrinsic(1042, e.as_slice()).expect("should decode");
		println!("{}", decoded);
		println!("{}", serde_json::to_string(&decoded).unwrap());
	}
>>>>>>> bee63883
}

#[test]
fn should_decode_ext_233816_ksm() {
<<<<<<< HEAD
    init();

    let types = extras::TypeResolver::default();
    let mut decoder = Decoder::new(types, Chain::Kusama);

    let (meta, ext) = test_suite::extrinsics_block_233816();
    let meta = Metadata::new(meta.as_slice());

    decoder.register_version(1030, &meta);
    for e in ext.iter() {
        println!("DECODING --------------------- \n {:X?} \n ------", e);
        let decoded = decoder
            .decode_extrinsic(1030, e.as_slice())
            .expect("should decode");
        println!("{}", decoded);
        println!("{}", serde_json::to_string(&decoded).unwrap());
    }
=======
	init();

	let types = extras::TypeResolver::default();
	let mut decoder = Decoder::new(types, Chain::Kusama);

	let (meta, ext) = test_suite::extrinsics_block233816();
	let meta = Metadata::new(meta.as_slice());

	decoder.register_version(1030, &meta);
	for e in ext.iter() {
		println!("DECODING --------------------- \n {:X?} \n ------", e);
		let decoded = decoder.decode_extrinsic(1030, e.as_slice()).expect("should decode");
		println!("{}", decoded);
		println!("{}", serde_json::to_string(&decoded).unwrap());
	}
>>>>>>> bee63883
}

#[test]
fn should_decode_ext_607421_ksm() {
<<<<<<< HEAD
    init();

    let types = extras::TypeResolver::default();
    let mut decoder = Decoder::new(types, Chain::Kusama);

    let (meta, ext) = test_suite::extrinsics_block_607421();
    let meta = Metadata::new(meta.as_slice());

    decoder.register_version(1039, &meta);
    for e in ext.iter() {
        println!("DECODING: \n ------ \n {:X?} \n ------", e);
        let decoded = decoder
            .decode_extrinsic(1039, e.as_slice())
            .expect("should decode");
        println!("{}", decoded);
        println!("{}", serde_json::to_string(&decoded).unwrap());
    }
=======
	init();

	let types = extras::TypeResolver::default();
	let mut decoder = Decoder::new(types, Chain::Kusama);

	let (meta, ext) = test_suite::extrinsics_block607421();
	let meta = Metadata::new(meta.as_slice());

	decoder.register_version(1039, &meta);
	for e in ext.iter() {
		println!("DECODING: \n ------ \n {:X?} \n ------", e);
		let decoded = decoder.decode_extrinsic(1039, e.as_slice()).expect("should decode");
		println!("{}", decoded);
		println!("{}", serde_json::to_string(&decoded).unwrap());
	}
>>>>>>> bee63883
}

#[test]
fn should_decode_ext_892_dot() {
<<<<<<< HEAD
    init();

    let types = extras::TypeResolver::default();
    let mut decoder = Decoder::new(types, Chain::Polkadot);

    let (meta, ext) = test_suite::extrinsics_block_892();
    let meta = Metadata::new(meta.as_slice());

    decoder.register_version(0, &meta);
    for e in ext.iter() {
        println!("-----------------------------------------------------------------");
        println!("DECODING: \n ------ \n {:X?} \n ------", e);
        let decoded = decoder
            .decode_extrinsic(0, e.as_slice())
            .expect("should decode");
        println!("{:?}", decoded);
        println!("{}", decoded);
        println!("{}", serde_json::to_string(&decoded).unwrap());
        println!("-----------------------------------------------------------------");
    }
=======
	init();

	let types = extras::TypeResolver::default();
	let mut decoder = Decoder::new(types, Chain::Polkadot);

	let (meta, ext) = test_suite::extrinsics_block892_dot();
	let meta = Metadata::new(meta.as_slice());

	decoder.register_version(0, &meta);
	for e in ext.iter() {
		println!("-----------------------------------------------------------------");
		println!("DECODING: \n ------ \n {:X?} \n ------", e);
		let decoded = decoder.decode_extrinsic(0, e.as_slice()).expect("should decode");
		println!("{:?}", decoded);
		println!("{}", decoded);
		println!("{}", serde_json::to_string(&decoded).unwrap());
		println!("-----------------------------------------------------------------");
	}
>>>>>>> bee63883
}

#[test]
fn should_decode_ext_1191_wnd() {
<<<<<<< HEAD
    init();

    let types = extras::TypeResolver::default();
    let mut decoder = Decoder::new(types, Chain::Polkadot);

    let (meta, ext) = test_suite::extrinsics_block_1191();
    let meta = Metadata::new(meta.as_slice());

    decoder.register_version(0, &meta);
    for e in ext.iter() {
        println!("-----------------------------------------------------------------");
        println!("DECODING: \n ------ \n {:X?} \n ------", e);
        let decoded = decoder
            .decode_extrinsic(0, e.as_slice())
            .expect("should decode");
        println!("{:?}", decoded);
        println!("{}", decoded);
        println!("{}", serde_json::to_string(&decoded).unwrap());
        println!("-----------------------------------------------------------------");
    }
=======
	init();

	let types = extras::TypeResolver::default();
	let mut decoder = Decoder::new(types, Chain::Polkadot);

	let (meta, ext) = test_suite::extrinsics_block1191_wnd();
	let meta = Metadata::new(meta.as_slice());

	decoder.register_version(0, &meta);
	for e in ext.iter() {
		println!("-----------------------------------------------------------------");
		println!("DECODING: \n ------ \n {:X?} \n ------", e);
		let decoded = decoder.decode_extrinsic(0, e.as_slice()).expect("should decode");
		println!("{:?}", decoded);
		println!("{}", decoded);
		println!("{}", serde_json::to_string(&decoded).unwrap());
		println!("-----------------------------------------------------------------");
	}
>>>>>>> bee63883
}<|MERGE_RESOLUTION|>--- conflicted
+++ resolved
@@ -3,55 +3,23 @@
 // TODO: Make test structure into a macro
 
 use crate::test_suite;
-<<<<<<< HEAD
 use desub_core::decoder::{Chain, Decoder, Metadata};
 
 pub fn init() {
-    let _ = pretty_env_logger::try_init();
-=======
-use codec::{Decode, Encode};
-use desub_core::{
-	decoder::{Chain, Decoder, GenericStorage, Metadata, StorageHasher, StorageKey, StorageValue},
-	SubstrateType,
-};
-use primitives::twox_128;
-
-pub fn init() {
-	pretty_env_logger::try_init();
->>>>>>> bee63883
+	let _ = pretty_env_logger::try_init();
+}
+
+macro_rules! decl_extrinsic_decode_test {
+	() => {};
 }
 
 #[test]
 pub fn should_decode_ext342962() {
-<<<<<<< HEAD
-    init();
-    let types = extras::TypeResolver::default();
-    let mut decoder = Decoder::new(types, Chain::Kusama);
-
-    let (meta, ext) = test_suite::extrinsics_block_342962();
-    let meta = Metadata::new(meta.as_slice());
-
-    // block 6 of KSM CC3 is spec 1020
-    decoder.register_version(1031, &meta);
-    for e in ext.iter() {
-        println!("{:?}", e);
-        let decoded = decoder
-            .decode_extrinsic(1031, e.as_slice())
-            .expect("should decode");
-        println!("{:?}", decoded);
-        println!("{}", decoded);
-    }
-
-    // assert_eq!(vec![("now".to_string(), SubstrateType::U64(1577070096000))], decoded);
-    // 1577070096000 is the UNIX timestamp in milliseconds of
-    // Monday, December 23, 2019 3:01:36 AM
-    // when block 342,962 was processed
-=======
-	init();
-	let types = extras::TypeResolver::default();
-	let mut decoder = Decoder::new(types, Chain::Kusama);
-
-	let (meta, ext) = test_suite::extrinsics_block342962();
+	init();
+	let types = extras::TypeResolver::default();
+	let mut decoder = Decoder::new(types, Chain::Kusama);
+
+	let (meta, ext) = test_suite::extrinsics_block_342962();
 	let meta = Metadata::new(meta.as_slice());
 
 	// block 6 of KSM CC3 is spec 1020
@@ -67,34 +35,15 @@
 	// 1577070096000 is the UNIX timestamp in milliseconds of
 	// Monday, December 23, 2019 3:01:36 AM
 	// when block 342,962 was processed
->>>>>>> bee63883
 }
 
 #[test]
 pub fn should_decode_ext422871() {
-<<<<<<< HEAD
-    init();
-    let types = extras::TypeResolver::default();
-    let mut decoder = Decoder::new(types, Chain::Kusama);
-
-    let (meta, ext) = test_suite::extrinsics_block_422871();
-    let meta = Metadata::new(meta.as_slice());
-    decoder.register_version(1031, &meta);
-
-    println!("{}", ext.len());
-    for e in ext.iter() {
-        println!("{:?}", e);
-        let decoded = decoder
-            .decode_extrinsic(1031, e.as_slice())
-            .expect("should decode");
-        println!("{}", decoded);
-    }
-=======
-	init();
-	let types = extras::TypeResolver::default();
-	let mut decoder = Decoder::new(types, Chain::Kusama);
-
-	let (meta, ext) = test_suite::extrinsics_block422871();
+	init();
+	let types = extras::TypeResolver::default();
+	let mut decoder = Decoder::new(types, Chain::Kusama);
+
+	let (meta, ext) = test_suite::extrinsics_block_422871();
 	let meta = Metadata::new(meta.as_slice());
 	decoder.register_version(1031, &meta);
 
@@ -104,34 +53,15 @@
 		let decoded = decoder.decode_extrinsic(1031, e.as_slice()).expect("should decode");
 		println!("{}", decoded);
 	}
->>>>>>> bee63883
 }
 
 #[test]
 pub fn should_decode_ext50970() {
-<<<<<<< HEAD
-    init();
-    let types = extras::TypeResolver::default();
-    let mut decoder = Decoder::new(types, Chain::Kusama);
-
-    let (meta, ext) = test_suite::extrinsics_block_50970();
-    let meta = Metadata::new(meta.as_slice());
-
-    decoder.register_version(1031, &meta);
-    for e in ext.iter() {
-        println!("{:?}", e);
-        println!("{:X?}", e);
-        let decoded = decoder
-            .decode_extrinsic(1031, e.as_slice())
-            .expect("should decode");
-        println!("{}", decoded);
-    }
-=======
-	init();
-	let types = extras::TypeResolver::default();
-	let mut decoder = Decoder::new(types, Chain::Kusama);
-
-	let (meta, ext) = test_suite::extrinsics_block50970();
+	init();
+	let types = extras::TypeResolver::default();
+	let mut decoder = Decoder::new(types, Chain::Kusama);
+
+	let (meta, ext) = test_suite::extrinsics_block_50970();
 	let meta = Metadata::new(meta.as_slice());
 
 	decoder.register_version(1031, &meta);
@@ -141,37 +71,16 @@
 		let decoded = decoder.decode_extrinsic(1031, e.as_slice()).expect("should decode");
 		println!("{}", decoded);
 	}
->>>>>>> bee63883
 }
 
 #[test]
 pub fn should_decode_ext_106284() {
-<<<<<<< HEAD
-    init();
-
-    let types = extras::TypeResolver::default();
-    let mut decoder = Decoder::new(types, Chain::Kusama);
-
-    let (meta, ext) = test_suite::extrinsics_block_106284();
-    let meta = Metadata::new(meta.as_slice());
-
-    decoder.register_version(1042, &meta);
-    for e in ext.iter() {
-        println!("{:?}", e);
-        println!("{:X?}", e);
-        let decoded = decoder
-            .decode_extrinsic(1042, e.as_slice())
-            .expect("should decode");
-        println!("{}", decoded);
-        println!("{}", serde_json::to_string(&decoded).unwrap());
-    }
-=======
-	init();
-
-	let types = extras::TypeResolver::default();
-	let mut decoder = Decoder::new(types, Chain::Kusama);
-
-	let (meta, ext) = test_suite::extrinsics_block106284();
+	init();
+
+	let types = extras::TypeResolver::default();
+	let mut decoder = Decoder::new(types, Chain::Kusama);
+
+	let (meta, ext) = test_suite::extrinsics_block_106284();
 	let meta = Metadata::new(meta.as_slice());
 
 	decoder.register_version(1042, &meta);
@@ -182,48 +91,26 @@
 		println!("{}", decoded);
 		println!("{}", serde_json::to_string(&decoded).unwrap());
 	}
->>>>>>> bee63883
 }
 
 #[test]
 pub fn should_decode_ext_1674683() {
-<<<<<<< HEAD
-    init();
-
-    let types = extras::TypeResolver::default();
-    let mut decoder = Decoder::new(types, Chain::Kusama);
-
-    let (meta, ext) = test_suite::extrinsics_block_1674683();
-    let meta = Metadata::new(meta.as_slice());
-
-    decoder.register_version(1055, &meta);
-    for e in ext.iter() {
-        println!("{:?}", e);
-        println!("{:X?}", e);
-        let decoded = decoder
-            .decode_extrinsic(1055, e.as_slice())
-            .expect("should decode");
-        println!("{}", decoded);
-        println!("{}", serde_json::to_string(&decoded).unwrap());
-    }
-=======
-	init();
-
-	let types = extras::TypeResolver::default();
-	let mut decoder = Decoder::new(types, Chain::Kusama);
-
-	let (meta, ext) = test_suite::extrinsics_block1674683();
-	let meta = Metadata::new(meta.as_slice());
-
-	decoder.register_version(1055, &meta);
-	for e in ext.iter() {
-		println!("{:?}", e);
-		println!("{:X?}", e);
-		let decoded = decoder.decode_extrinsic(1055, e.as_slice()).expect("should decode");
-		println!("{}", decoded);
-		println!("{}", serde_json::to_string(&decoded).unwrap());
-	}
->>>>>>> bee63883
+	init();
+
+	let types = extras::TypeResolver::default();
+	let mut decoder = Decoder::new(types, Chain::Kusama);
+
+	let (meta, ext) = test_suite::extrinsics_block_1674683();
+	let meta = Metadata::new(meta.as_slice());
+
+	decoder.register_version(1055, &meta);
+	for e in ext.iter() {
+		println!("{:?}", e);
+		println!("{:X?}", e);
+		let decoded = decoder.decode_extrinsic(1055, e.as_slice()).expect("should decode");
+		println!("{}", decoded);
+		println!("{}", serde_json::to_string(&decoded).unwrap());
+	}
 }
 
 #[test]
@@ -233,13 +120,8 @@
 	let types = extras::TypeResolver::default();
 	let mut decoder = Decoder::new(types, Chain::Kusama);
 
-<<<<<<< HEAD
-    let (meta, ext) = test_suite::extrinsics_block_1677621();
-    let meta = Metadata::new(meta.as_slice());
-=======
-	let (meta, ext) = test_suite::extrinsics_block1677621();
-	let meta = Metadata::new(meta.as_slice());
->>>>>>> bee63883
+	let (meta, ext) = test_suite::extrinsics_block_1677621();
+	let meta = Metadata::new(meta.as_slice());
 
 	decoder.register_version(1055, &meta);
 
@@ -259,13 +141,8 @@
 	let types = extras::TypeResolver::default();
 	let mut decoder = Decoder::new(types, Chain::Kusama);
 
-<<<<<<< HEAD
-    let (meta, ext) = test_suite::extrinsics_block_1702023();
-    let meta = Metadata::new(meta.as_slice());
-=======
-	let (meta, ext) = test_suite::extrinsics_block1702023();
-	let meta = Metadata::new(meta.as_slice());
->>>>>>> bee63883
+	let (meta, ext) = test_suite::extrinsics_block_1702023();
+	let meta = Metadata::new(meta.as_slice());
 
 	decoder.register_version(1055, &meta);
 
@@ -285,13 +162,8 @@
 	let types = extras::TypeResolver::default();
 	let mut decoder = Decoder::new(types, Chain::Kusama);
 
-<<<<<<< HEAD
-    let (meta, ext) = test_suite::extrinsics_block_1714495();
-    let meta = Metadata::new(meta.as_slice());
-=======
-	let (meta, ext) = test_suite::extrinsics_block1714495();
-	let meta = Metadata::new(meta.as_slice());
->>>>>>> bee63883
+	let (meta, ext) = test_suite::extrinsics_block_1714495();
+	let meta = Metadata::new(meta.as_slice());
 
 	decoder.register_version(1055, &meta);
 
@@ -306,84 +178,42 @@
 
 #[test]
 fn should_decode_ext_1717926() {
-<<<<<<< HEAD
-    init();
-    let types = extras::TypeResolver::default();
-    let mut decoder = Decoder::new(types, Chain::Kusama);
-
-    let (meta, ext) = test_suite::extrinsics_block_1717926();
-    let meta = Metadata::new(meta.as_slice());
-
-    decoder.register_version(1055, &meta);
-
-    for e in ext.iter() {
-        println!("{:?}", e);
-        println!("{:X?}", e);
-        let decoded = decoder
-            .decode_extrinsic(1055, e.as_slice())
-            .expect("should decode");
-        println!("{}", decoded);
-        println!("{}", serde_json::to_string(&decoded).unwrap());
-    }
-=======
-	init();
-	let types = extras::TypeResolver::default();
-	let mut decoder = Decoder::new(types, Chain::Kusama);
-
-	let (meta, ext) = test_suite::extrinsics_block1717926();
-	let meta = Metadata::new(meta.as_slice());
-
-	decoder.register_version(1055, &meta);
-
-	for e in ext.iter() {
-		println!("{:?}", e);
-		println!("{:X?}", e);
-		let decoded = decoder.decode_extrinsic(1055, e.as_slice()).expect("should decode");
-		println!("{}", decoded);
-		println!("{}", serde_json::to_string(&decoded).unwrap());
-	}
->>>>>>> bee63883
+	init();
+	let types = extras::TypeResolver::default();
+	let mut decoder = Decoder::new(types, Chain::Kusama);
+
+	let (meta, ext) = test_suite::extrinsics_block_1717926();
+	let meta = Metadata::new(meta.as_slice());
+
+	decoder.register_version(1055, &meta);
+
+	for e in ext.iter() {
+		println!("{:?}", e);
+		println!("{:X?}", e);
+		let decoded = decoder.decode_extrinsic(1055, e.as_slice()).expect("should decode");
+		println!("{}", decoded);
+		println!("{}", serde_json::to_string(&decoded).unwrap());
+	}
 }
 
 #[test]
 fn should_decode_ext_1718223() {
-<<<<<<< HEAD
-    init();
-    let types = extras::TypeResolver::default();
-    let mut decoder = Decoder::new(types, Chain::Kusama);
-
-    let (meta, ext) = test_suite::extrinsics_block_1718223();
-    let meta = Metadata::new(meta.as_slice());
-
-    decoder.register_version(1055, &meta);
-
-    for e in ext.iter() {
-        println!("{:?}", e);
-        println!("{:X?}", e);
-        let decoded = decoder
-            .decode_extrinsic(1055, e.as_slice())
-            .expect("should decode");
-        println!("{}", decoded);
-        println!("{}", serde_json::to_string(&decoded).unwrap());
-    }
-=======
-	init();
-	let types = extras::TypeResolver::default();
-	let mut decoder = Decoder::new(types, Chain::Kusama);
-
-	let (meta, ext) = test_suite::extrinsics_block1718223();
-	let meta = Metadata::new(meta.as_slice());
-
-	decoder.register_version(1055, &meta);
-
-	for e in ext.iter() {
-		println!("{:?}", e);
-		println!("{:X?}", e);
-		let decoded = decoder.decode_extrinsic(1055, e.as_slice()).expect("should decode");
-		println!("{}", decoded);
-		println!("{}", serde_json::to_string(&decoded).unwrap());
-	}
->>>>>>> bee63883
+	init();
+	let types = extras::TypeResolver::default();
+	let mut decoder = Decoder::new(types, Chain::Kusama);
+
+	let (meta, ext) = test_suite::extrinsics_block_1718223();
+	let meta = Metadata::new(meta.as_slice());
+
+	decoder.register_version(1055, &meta);
+
+	for e in ext.iter() {
+		println!("{:?}", e);
+		println!("{:X?}", e);
+		let decoded = decoder.decode_extrinsic(1055, e.as_slice()).expect("should decode");
+		println!("{}", decoded);
+		println!("{}", serde_json::to_string(&decoded).unwrap());
+	}
 }
 
 #[test]
@@ -393,13 +223,8 @@
 	let types = extras::TypeResolver::default();
 	let mut decoder = Decoder::new(types, Chain::Kusama);
 
-<<<<<<< HEAD
-    let (meta, ext) = test_suite::extrinsics_block_1732321();
-    let meta = Metadata::new(meta.as_slice());
-=======
-	let (meta, ext) = test_suite::extrinsics_block1732321();
-	let meta = Metadata::new(meta.as_slice());
->>>>>>> bee63883
+	let (meta, ext) = test_suite::extrinsics_block_1732321();
+	let meta = Metadata::new(meta.as_slice());
 
 	decoder.register_version(1055, &meta);
 
@@ -419,13 +244,8 @@
 	let types = extras::TypeResolver::default();
 	let mut decoder = Decoder::new(types, Chain::Kusama);
 
-<<<<<<< HEAD
-    let (meta, ext) = test_suite::extrinsics_block_1731904();
-    let meta = Metadata::new(meta.as_slice());
-=======
-	let (meta, ext) = test_suite::extrinsics_block1731904();
-	let meta = Metadata::new(meta.as_slice());
->>>>>>> bee63883
+	let (meta, ext) = test_suite::extrinsics_block_1731904();
+	let meta = Metadata::new(meta.as_slice());
 
 	decoder.register_version(1055, &meta);
 
@@ -445,13 +265,8 @@
 	let types = extras::TypeResolver::default();
 	let mut decoder = Decoder::new(types, Chain::Kusama);
 
-<<<<<<< HEAD
-    let (meta, ext) = test_suite::extrinsics_block_1768321();
-    let meta = Metadata::new(meta.as_slice());
-=======
-	let (meta, ext) = test_suite::extrinsics_block1768321();
-	let meta = Metadata::new(meta.as_slice());
->>>>>>> bee63883
+	let (meta, ext) = test_suite::extrinsics_block_1768321();
+	let meta = Metadata::new(meta.as_slice());
 
 	decoder.register_version(1055, &meta);
 
@@ -466,32 +281,12 @@
 
 #[test]
 fn should_decode_ext_6144() {
-<<<<<<< HEAD
-    init();
-
-    let types = extras::TypeResolver::default();
-    let mut decoder = Decoder::new(types, Chain::Kusama);
-
-    let (meta, ext) = test_suite::extrinsics_block_6144();
-    let meta = Metadata::new(meta.as_slice());
-
-    decoder.register_version(1020, &meta);
-    for e in ext.iter() {
-        println!("{:?}", e);
-        println!("{:X?}", e);
-        let decoded = decoder
-            .decode_extrinsic(1020, e.as_slice())
-            .expect("should decode");
-        println!("{}", decoded);
-        println!("{}", serde_json::to_string(&decoded).unwrap());
-    }
-=======
-	init();
-
-	let types = extras::TypeResolver::default();
-	let mut decoder = Decoder::new(types, Chain::Kusama);
-
-	let (meta, ext) = test_suite::extrinsics_block6144();
+	init();
+
+	let types = extras::TypeResolver::default();
+	let mut decoder = Decoder::new(types, Chain::Kusama);
+
+	let (meta, ext) = test_suite::extrinsics_block_6144();
 	let meta = Metadata::new(meta.as_slice());
 
 	decoder.register_version(1020, &meta);
@@ -502,37 +297,16 @@
 		println!("{}", decoded);
 		println!("{}", serde_json::to_string(&decoded).unwrap());
 	}
->>>>>>> bee63883
 }
 
 #[test]
 fn should_decode_ext_779410_ksm() {
-<<<<<<< HEAD
-    init();
-
-    let types = extras::TypeResolver::default();
-    let mut decoder = Decoder::new(types, Chain::Kusama);
-
-    let (meta, ext) = test_suite::extrinsics_block_779410();
-    let meta = Metadata::new(meta.as_slice());
-
-    decoder.register_version(1042, &meta);
-    for e in ext.iter() {
-        println!("{:?}", e);
-        println!("{:X?}", e);
-        let decoded = decoder
-            .decode_extrinsic(1042, e.as_slice())
-            .expect("should decode");
-        println!("{}", decoded);
-        println!("{}", serde_json::to_string(&decoded).unwrap());
-    }
-=======
-	init();
-
-	let types = extras::TypeResolver::default();
-	let mut decoder = Decoder::new(types, Chain::Kusama);
-
-	let (meta, ext) = test_suite::extrinsics_block779410();
+	init();
+
+	let types = extras::TypeResolver::default();
+	let mut decoder = Decoder::new(types, Chain::Kusama);
+
+	let (meta, ext) = test_suite::extrinsics_block_779410();
 	let meta = Metadata::new(meta.as_slice());
 
 	decoder.register_version(1042, &meta);
@@ -543,35 +317,15 @@
 		println!("{}", decoded);
 		println!("{}", serde_json::to_string(&decoded).unwrap());
 	}
->>>>>>> bee63883
 }
 
 #[test]
 fn should_decode_ext_899638_ksm() {
-<<<<<<< HEAD
-    init();
-    let types = extras::TypeResolver::default();
-    let mut decoder = Decoder::new(types, Chain::Kusama);
-
-    let (meta, ext) = test_suite::extrinsics_block_899638();
-    let meta = Metadata::new(meta.as_slice());
-
-    decoder.register_version(1042, &meta);
-    for e in ext.iter() {
-        println!("{:?}", e);
-        println!("{:X?}", e);
-        let decoded = decoder
-            .decode_extrinsic(1042, e.as_slice())
-            .expect("should decode");
-        println!("{}", decoded);
-        println!("{}", serde_json::to_string(&decoded).unwrap());
-    }
-=======
-	init();
-	let types = extras::TypeResolver::default();
-	let mut decoder = Decoder::new(types, Chain::Kusama);
-
-	let (meta, ext) = test_suite::extrinsics_block899638();
+	init();
+	let types = extras::TypeResolver::default();
+	let mut decoder = Decoder::new(types, Chain::Kusama);
+
+	let (meta, ext) = test_suite::extrinsics_block_899638();
 	let meta = Metadata::new(meta.as_slice());
 
 	decoder.register_version(1042, &meta);
@@ -582,36 +336,16 @@
 		println!("{}", decoded);
 		println!("{}", serde_json::to_string(&decoded).unwrap());
 	}
->>>>>>> bee63883
 }
 
 #[test]
 fn should_decode_ext_233816_ksm() {
-<<<<<<< HEAD
-    init();
-
-    let types = extras::TypeResolver::default();
-    let mut decoder = Decoder::new(types, Chain::Kusama);
-
-    let (meta, ext) = test_suite::extrinsics_block_233816();
-    let meta = Metadata::new(meta.as_slice());
-
-    decoder.register_version(1030, &meta);
-    for e in ext.iter() {
-        println!("DECODING --------------------- \n {:X?} \n ------", e);
-        let decoded = decoder
-            .decode_extrinsic(1030, e.as_slice())
-            .expect("should decode");
-        println!("{}", decoded);
-        println!("{}", serde_json::to_string(&decoded).unwrap());
-    }
-=======
-	init();
-
-	let types = extras::TypeResolver::default();
-	let mut decoder = Decoder::new(types, Chain::Kusama);
-
-	let (meta, ext) = test_suite::extrinsics_block233816();
+	init();
+
+	let types = extras::TypeResolver::default();
+	let mut decoder = Decoder::new(types, Chain::Kusama);
+
+	let (meta, ext) = test_suite::extrinsics_block_233816();
 	let meta = Metadata::new(meta.as_slice());
 
 	decoder.register_version(1030, &meta);
@@ -621,36 +355,16 @@
 		println!("{}", decoded);
 		println!("{}", serde_json::to_string(&decoded).unwrap());
 	}
->>>>>>> bee63883
 }
 
 #[test]
 fn should_decode_ext_607421_ksm() {
-<<<<<<< HEAD
-    init();
-
-    let types = extras::TypeResolver::default();
-    let mut decoder = Decoder::new(types, Chain::Kusama);
-
-    let (meta, ext) = test_suite::extrinsics_block_607421();
-    let meta = Metadata::new(meta.as_slice());
-
-    decoder.register_version(1039, &meta);
-    for e in ext.iter() {
-        println!("DECODING: \n ------ \n {:X?} \n ------", e);
-        let decoded = decoder
-            .decode_extrinsic(1039, e.as_slice())
-            .expect("should decode");
-        println!("{}", decoded);
-        println!("{}", serde_json::to_string(&decoded).unwrap());
-    }
-=======
-	init();
-
-	let types = extras::TypeResolver::default();
-	let mut decoder = Decoder::new(types, Chain::Kusama);
-
-	let (meta, ext) = test_suite::extrinsics_block607421();
+	init();
+
+	let types = extras::TypeResolver::default();
+	let mut decoder = Decoder::new(types, Chain::Kusama);
+
+	let (meta, ext) = test_suite::extrinsics_block_607421();
 	let meta = Metadata::new(meta.as_slice());
 
 	decoder.register_version(1039, &meta);
@@ -660,39 +374,16 @@
 		println!("{}", decoded);
 		println!("{}", serde_json::to_string(&decoded).unwrap());
 	}
->>>>>>> bee63883
 }
 
 #[test]
 fn should_decode_ext_892_dot() {
-<<<<<<< HEAD
-    init();
-
-    let types = extras::TypeResolver::default();
-    let mut decoder = Decoder::new(types, Chain::Polkadot);
-
-    let (meta, ext) = test_suite::extrinsics_block_892();
-    let meta = Metadata::new(meta.as_slice());
-
-    decoder.register_version(0, &meta);
-    for e in ext.iter() {
-        println!("-----------------------------------------------------------------");
-        println!("DECODING: \n ------ \n {:X?} \n ------", e);
-        let decoded = decoder
-            .decode_extrinsic(0, e.as_slice())
-            .expect("should decode");
-        println!("{:?}", decoded);
-        println!("{}", decoded);
-        println!("{}", serde_json::to_string(&decoded).unwrap());
-        println!("-----------------------------------------------------------------");
-    }
-=======
 	init();
 
 	let types = extras::TypeResolver::default();
 	let mut decoder = Decoder::new(types, Chain::Polkadot);
 
-	let (meta, ext) = test_suite::extrinsics_block892_dot();
+	let (meta, ext) = test_suite::extrinsics_block_892();
 	let meta = Metadata::new(meta.as_slice());
 
 	decoder.register_version(0, &meta);
@@ -705,39 +396,16 @@
 		println!("{}", serde_json::to_string(&decoded).unwrap());
 		println!("-----------------------------------------------------------------");
 	}
->>>>>>> bee63883
 }
 
 #[test]
 fn should_decode_ext_1191_wnd() {
-<<<<<<< HEAD
-    init();
-
-    let types = extras::TypeResolver::default();
-    let mut decoder = Decoder::new(types, Chain::Polkadot);
-
-    let (meta, ext) = test_suite::extrinsics_block_1191();
-    let meta = Metadata::new(meta.as_slice());
-
-    decoder.register_version(0, &meta);
-    for e in ext.iter() {
-        println!("-----------------------------------------------------------------");
-        println!("DECODING: \n ------ \n {:X?} \n ------", e);
-        let decoded = decoder
-            .decode_extrinsic(0, e.as_slice())
-            .expect("should decode");
-        println!("{:?}", decoded);
-        println!("{}", decoded);
-        println!("{}", serde_json::to_string(&decoded).unwrap());
-        println!("-----------------------------------------------------------------");
-    }
-=======
 	init();
 
 	let types = extras::TypeResolver::default();
 	let mut decoder = Decoder::new(types, Chain::Polkadot);
 
-	let (meta, ext) = test_suite::extrinsics_block1191_wnd();
+	let (meta, ext) = test_suite::extrinsics_block_1191();
 	let meta = Metadata::new(meta.as_slice());
 
 	decoder.register_version(0, &meta);
@@ -750,5 +418,4 @@
 		println!("{}", serde_json::to_string(&decoded).unwrap());
 		println!("-----------------------------------------------------------------");
 	}
->>>>>>> bee63883
 }