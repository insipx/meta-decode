// Copyright 2019-2021 Parity Technologies (UK) Ltd.
// This file is part of substrate-desub.
//
// substrate-desub is free software: you can redistribute it and/or modify
// it under the terms of the GNU General Public License as published by
// the Free Software Foundation, either version 3 of the License, or
// (at your option) any later version. //
// substrate-desub is distributed in the hope that it will be useful,
// but WITHOUT ANY WARRANTY; without even the implied warranty of
// MERCHANTABILITY or FITNESS FOR A PARTICULAR PURPOSE.  See the
// GNU General Public License for more details.
//
// You should have received a copy of the GNU General Public License
// along with substrate-desub.  If not, see <http://www.gnu.org/licenses/>.

//! A serializable/deserializable Decoder used to encode/decode substrate types
//! from compact SCALE encoded byte arrays
//! with special attention paid to generic types in runtime module trait
//! definitions if serialized, can be deserialized. This allows for portability
//! by not needing to import differently-versioned runtimes
//! as long as all the types of the runtime are registered within the decoder
//!
//! Theoretically, one could upload the deserialized decoder JSON to distribute
//! to different applications that need the type data

mod extrinsics;
pub mod metadata;
mod storage;

pub use self::extrinsics::{ExtrinsicArgument, GenericCall, GenericExtrinsic, GenericSignature};
pub use self::storage::{GenericStorage, StorageInfo, StorageKey, StorageKeyData, StorageLookupTable, StorageValue};

#[cfg(test)]
pub use self::metadata::test_suite;

pub use self::metadata::{
	CallMetadata, Metadata, MetadataError, ModuleIndex, ModuleMetadata, StorageEntryModifier, StorageHasher,
	StorageType,
};
pub use frame_metadata::v14::StorageEntryType;

use crate::{
	error::Error,
	substrate_types::{self, StructField, SubstrateType},
	CommonTypes, RustTypeMarker, TypeDetective,
};
use codec::{Compact, CompactLen, Decode, Input};
use bitvec::order::Lsb0 as BitOrderLsb0;
use std::{
	collections::HashMap, convert::TryFrom, str::FromStr,
	cell::RefCell, rc::Rc, sync::atomic::{AtomicUsize,Ordering}
};

type SpecVersion = u32;
/// Decoder for substrate types
///
/// hold information about the Runtime Metadata
/// and maps types inside the runtime metadata to self-describing types in
/// type-metadata
#[derive(Debug)]
pub struct Decoder {
	// reference to an item in 'versions' vector
	versions: HashMap<SpecVersion, Metadata>,
	types: Box<dyn TypeDetective>,
	chain: String,
}

impl Clone for Decoder {
	fn clone(&self) -> Self {
		Self { versions: self.versions.clone(), types: dyn_clone::clone_box(&*self.types), chain: self.chain.clone() }
	}
}

/// The type of Entry
/// # Note
///
/// not entirely sure if necessary as of yet
/// however, used for the purpose for narrowing down the context a type is being
/// used in
#[derive(Debug)]
pub enum Entry {
	Call,
	Storage,
	Event,
	Constant,
}

#[derive(Debug, Clone, PartialEq)]
pub enum Chain {
	Polkadot,
	Kusama,
	Centrifuge,
	Westend,
	Rococo,
	Custom(String),
}

impl std::fmt::Display for Chain {
	fn fmt(&self, f: &mut std::fmt::Formatter<'_>) -> std::fmt::Result {
		match self {
			Chain::Polkadot => write!(f, "polkadot"),
			Chain::Kusama => write!(f, "kusama"),
			Chain::Centrifuge => write!(f, "centrifuge-chain"),
			Chain::Westend => write!(f, "westend"),
			Chain::Rococo => write!(f, "rococo"),
			Chain::Custom(s) => write!(f, "{}", s),
		}
	}
}

impl FromStr for Chain {
	type Err = Error;

	fn from_str(s: &str) -> Result<Self, Self::Err> {
		match s.to_lowercase().as_str() {
			"polkadot" | "dot" => Ok(Chain::Polkadot),
			"kusama" | "ksm" => Ok(Chain::Kusama),
			_ => Err(Error::Fail(
				"Network must be one of: 'kusama', 'polkadot', 'moonriver', or their
				token abbreviations."
					.into(),
			)),
		}
	}
}

#[derive(Debug)]
struct Module<'a> {
	module: Option<&'a ModuleMetadata>, // no module, or mismatched module, means we are probably decoding a signature. A signature is decoded before we know which module/call the extrinsic actually represents.
}

impl<'a> Module<'a> {
	fn new(module: Option<&'a ModuleMetadata>) -> Self {
		Module { module }
	}

	fn set(&mut self, module: &'a ModuleMetadata) {
		self.module = Some(module);
	}

	fn reset(&mut self) {
		self.module = None;
	}

	fn name(&self) -> &'a str {
		self.module.map(ModuleMetadata::name).unwrap_or("runtime")
	}

	fn call(&self, index: u8) -> Result<Option<&'a CallMetadata>, MetadataError> {
		self.module.map(|m| m.call(index)).transpose()
	}
}

#[derive(Debug)]
struct DecodeState<'a> {
	module: Module<'a>,
	call: Rc<RefCell<Option<CallMetadata>>>,
	metadata: &'a Metadata,
	cursor: AtomicUsize,
	spec: SpecVersion,
	data: &'a [u8],
}

impl<'a> DecodeState<'a> {
	fn new(
		module: Option<&'a ModuleMetadata>,
		call: Option<CallMetadata>,
		metadata: &'a Metadata,
		cursor: usize,
		spec: SpecVersion,
		data: &'a [u8],
	) -> Self {
		let call = Rc::new(RefCell::new(call));
		let cursor = AtomicUsize::new(cursor);
		let module = Module::new(module);
		Self { module, call, metadata, cursor, spec, data }
	}

	fn module_name(&'a self) -> &'a str {
		self.module.name()
	}

	/// Loads the module at the current index.
	/// Increments the cursor by 1.
	fn load_module(&mut self) -> Result<(), Error> {
		log::trace!("Loading module in index {}", self.index());
		let module = self
			.metadata
			.module_by_index(ModuleIndex::Call(self.index()))
			.map_err(|e| Error::DetailedMetaFail(e, self.cursor(), hex::encode(self.data)))?;
		self.increment();
		self.module.set(module);
		Ok(())
	}

	// Gets the call at the current index. Increments cursor by 1.
	// Sets the call for the state.
	// Panics if there is no module loaded
	fn call(&self) -> Result<CallMetadata, MetadataError> {
		let call = self.data[self.cursor.load(Ordering::Relaxed)];
		let call = self.module.call(call)?.expect("No module in state");
		self.increment();
		self.call.replace(Some(call.clone()));
		Ok(self.call.borrow().as_ref().expect("Just set call").clone())
	}

	/// Interprets the version at the current byte offset.
	/// Returns whether the extrinsic is signed.
	fn interpret_version(&self) -> bool {
		let version = self.do_index();
		let is_signed = version & 0b1000_0000 != 0;
		let version = version & 0b0111_1111;
		log::trace!("Extrinsic Version: {}", version);
		is_signed
	}

	/// Get the scale length at the current point in time.
	/// Increment cursor accordingly to the length.
	fn scale_length(&mut self) -> Result<usize, Error> {
		let length = Decoder::scale_length(&self.data[self.cursor.load(Ordering::Relaxed)..])?;
		log::trace!("Scale Byte Length {}, actual items: {}", length.1, length.0);
		self.cursor.fetch_add(length.1, Ordering::Relaxed);
		Ok(length.0)
	}

	fn reset(&mut self, data: &'a [u8]) {
		self.data = data;
		self.module.reset();
		self.call.replace(None);
		self.set_cursor(0);
	}

	/// Current value at cursor.
	/// In other words: data[cursor]
	fn index(&self) -> u8 {
		self.data[self.cursor()]
	}

	/// Current value at cursor (data[cursor]).
	/// Increment the cursor by 1.
	fn do_index(&self) -> u8 {
		let number = self.data[self.cursor.load(Ordering::Relaxed)];
		self.add(1);
		number
	}

	/// Decode a value, automatically incrementing `cursor`
	/// the correct number of bits.
	fn decode<T: Decode>(&self) -> Result<T, Error> {
		let input = &mut &self.data[self.cursor.load(Ordering::Relaxed)..];
		let remaining_len = input.remaining_len()?.expect("&'a u8 is always Some()");
		let ty = Decode::decode(input)?;
		let after_remaining_len = input.remaining_len()?.expect("&'a u8 is always Some()");
		let inc = remaining_len - after_remaining_len;
		self.add(inc);
		Ok(ty)
	}

	fn add(&self, inc: usize) {
		self.cursor.fetch_add(inc, Ordering::Relaxed);
	}

	fn increment(&self) {
		self.cursor.fetch_add(1, Ordering::Relaxed);
	}

	fn set_cursor(&self, new: usize) {
		self.cursor.store(new, Ordering::Relaxed);
	}

	fn cursor(&self) -> usize {
		self.cursor.load(Ordering::Relaxed)
	}

	/// Prints out a succinct debug snapshot of the current state.
	fn observe(&self, line: u32) {
		let module = self.module.name();
		let cursor = self.cursor.load(Ordering::Relaxed);
		let value_at_cursor = &self.data[cursor];
		let data_at_cursor = &self.data[cursor..];

		log::debug!("line: {}, module = {}, call = {:?}, cursor = {}, data[cursor] = {}, data[cursor..] = {:?}",
			line, module, self.call.borrow().as_ref().map(|c| c.name()),
			cursor, value_at_cursor,
			data_at_cursor,
		)
	}
}

struct ChunkedExtrinsic<'a> {
	data: &'a [u8],
	cursor: usize
}

impl<'a> ChunkedExtrinsic<'a> {
	/// Create new ChunkedExtrinsic.
	fn new(data: &'a [u8]) -> Self {
		Self { data, cursor: 0 }
	}
}

impl<'a> Iterator for ChunkedExtrinsic<'a> {
	type Item = &'a [u8];
	fn next(&mut self) -> Option<&'a [u8]> {
		let (length, prefix) = Decoder::scale_length(&self.data[self.cursor..]).ok()?;
		log::trace!("Length {}, Prefix: {}", length, prefix);
		let extrinsic = &self.data[(self.cursor + prefix)..(self.cursor + length + prefix)];
		self.cursor += length + prefix;
		Some(extrinsic)
	}
}

impl Decoder {
	/// Create new Decoder with specified types
	pub fn new(types: impl TypeDetective + 'static, chain: Chain) -> Self {
		Self { versions: HashMap::default(), types: Box::new(types), chain: chain.to_string() }
	}

	/// Check if a metadata version has already been registered
	pub fn has_version(&self, version: SpecVersion) -> bool {
		self.versions.contains_key(&version)
	}

	/// Insert a Metadata with Version attached
	/// If version exists, it's corresponding metadata will be updated
	pub fn register_version<M: Into<Metadata>>(&mut self, version: SpecVersion, metadata: M) {
		let meta: Metadata = metadata.into();
		self.versions.insert(version, meta);
	}

	/// internal api to get runtime version
	/// panics if a version is not found
	///
	/// get runtime version in less than linear time with binary search
	///
	/// # Note
	/// Returns None if version is nonexistant
	pub fn get_version_metadata(&self, version: SpecVersion) -> Option<&Metadata> {
		self.versions.get(&version)
	}

	fn decode_key_len(&self, key: &[u8], hasher: &StorageHasher) -> Vec<u8> {
		match hasher {
			StorageHasher::Blake2_128 | StorageHasher::Twox128 | StorageHasher::Blake2_128Concat => key[..16].to_vec(),
			StorageHasher::Blake2_256 | StorageHasher::Twox256 => key[..32].to_vec(),
			StorageHasher::Twox64Concat => key[..8].to_vec(),
			StorageHasher::Identity => todo!(),
		}
	}

	fn get_key_data(&self, key: &[u8], info: &StorageInfo, lookup_table: &StorageLookupTable) -> StorageKey {
		let key = if let Some(k) = lookup_table.extra_key_data(key) {
			k
		} else {
			return StorageKey {
				module: info.module.name().into(),
				prefix: info.meta.prefix().to_string(),
				extra: None,
			};
		};

		match &info.meta.ty {
			StorageType::Plain(_) => {
				StorageKey { module: info.module.name().into(), prefix: info.meta.prefix().to_string(), extra: None }
			}
			StorageType::Map { hasher, key: key_type, .. } => {
				let key = self.decode_key_len(key, hasher);
				StorageKey {
					module: info.module.name().into(),
					prefix: info.meta.prefix().to_string(),
					extra: Some(StorageKeyData::Map {
						key: key.to_vec(),
						hasher: hasher.clone(),
						key_type: key_type.clone(),
					}),
				}
			}
			StorageType::DoubleMap { hasher, key1, key2, key2_hasher, .. } => {
				let key1_bytes = self.decode_key_len(key, hasher);
				let key2_bytes = self.decode_key_len(&key[key1_bytes.len()..], key2_hasher);
				StorageKey {
					module: info.module.name().into(),
					prefix: info.meta.prefix().to_string(),
					extra: Some(StorageKeyData::DoubleMap {
						hasher: hasher.clone(),
						key2_hasher: key2_hasher.clone(),
						key1: key1_bytes,
						key2: key2_bytes,
						key1_type: key1.clone(),
						key2_type: key2.clone(),
					}),
				}
			},
			StorageType::NMap { .. } => unimplemented!(),
		}
	}

	/// Decode the Key/Value pair of a storage entry
	pub fn decode_storage<V: AsRef<[u8]>, O: AsRef<[u8]>>(
		&self,
		spec: SpecVersion,
		data: (V, Option<O>),
	) -> Result<GenericStorage, Error> {
		let (key, value): (&[u8], Option<O>) = (data.0.as_ref(), data.1);
		let meta = self.versions.get(&spec).expect("Spec does not exist");
		let lookup_table = meta.storage_lookup_table();
		let storage_info = lookup_table.meta_for_key(key).ok_or_else(|| {
			Error::from(format!("Storage not found key={:#X?}, spec={}, chain={}", key, spec, self.chain.as_str()))
		})?;

		if value.is_none() {
			let key = self.get_key_data(key, storage_info, &lookup_table);
			return Ok(GenericStorage::new(key, None));
		}
		let value = value.unwrap();
		let value = value.as_ref();

		match &storage_info.meta.ty {
			StorageType::Plain(rtype) => {
				log::trace!("{:?}, module {}, spec {}", rtype, storage_info.module.name(), spec);
				let mut state = DecodeState::new(Some(&storage_info.module), None, &meta, 0, spec, value);
				let value = self.decode_single(&mut state, rtype, false)?;
				let key = self.get_key_data(key, storage_info, &lookup_table);
				let storage = GenericStorage::new(key, Some(StorageValue::new(value)));
				Ok(storage)
			}
			StorageType::Map { value: val_rtype, unused: _unused, .. } => {
				log::trace!(
					"Resolving storage `Map`. Value: {:?}, module {}, spec {}",
					val_rtype,
					storage_info.module.name(),
					spec
				);
				let key = self.get_key_data(key, storage_info, &lookup_table);
				let mut state = DecodeState::new(Some(&storage_info.module), None, &meta, 0, spec, value);
				let value = self.decode_single(&mut state, val_rtype, false)?;
				let storage = GenericStorage::new(key, Some(StorageValue::new(value)));
				Ok(storage)
			}
			StorageType::DoubleMap { value: val_rtype, .. } => {
				log::trace!(
					"Resolving storage `DoubleMap`. Value: {:?}, module {}, spec {}",
					value,
					storage_info.module.name(),
					spec
				);
				let key = self.get_key_data(key, storage_info, &lookup_table);
				let mut state = DecodeState::new(Some(&storage_info.module), None, &meta, 0, spec, value);
				let value = self.decode_single(&mut state, val_rtype, false)?;
				let storage = GenericStorage::new(key, Some(StorageValue::new(value)));
				Ok(storage)
			},
			StorageType::NMap { .. } => unimplemented!()
		}
	}

	/// Decode a Vec<Extrinsic>
	pub fn decode_extrinsics(&self, spec: SpecVersion, data: &[u8]) -> Result<Vec<GenericExtrinsic>, Error> {
		let mut ext = Vec::new();
		let (length, prefix) = Self::scale_length(data)?;
		let meta = self.versions.get(&spec).expect("Spec does not exist"); // TODO: remove panic
		log::trace!("Decoding {} Total Extrinsics. CALLS: {:#?}", length, meta.modules_by_call_index);

		let mut state = DecodeState::new(None, None, meta, prefix, spec, data);
		for (idx, extrinsic) in ChunkedExtrinsic::new(&data[prefix..]).enumerate() {
			log::trace!("Extrinsic {}:{:?}", idx, extrinsic);
			state.reset(extrinsic);
			ext.push(self.decode_extrinsic(&mut state)?);
			log::info!("Success! {}", serde_json::to_string_pretty(&ext).unwrap());
		}

		Ok(ext)
	}

	/// Decode an extrinsic
	fn decode_extrinsic(&self, state: &mut DecodeState) -> Result<GenericExtrinsic, Error> {
		let signature = if state.interpret_version() {
			Some(self.decode_signature(state)?)
		} else {
			None
		};

		state.load_module()?;
		let types = self.decode_call(state)?;
		log::debug!("Finished cursor length={}", state.cursor());
		let call = state.call.borrow().as_ref().map(|c| c.name()).unwrap_or_else(|| "unknown".into());
		Ok(GenericExtrinsic::new(signature, types, call, state.module_name().into()))
	}

	/// Decode the signature part of an UncheckedExtrinsic
	fn decode_signature(&self, state: &mut DecodeState) -> Result<SubstrateType, Error> {
		log::trace!("SIGNED EXTRINSIC");
		log::trace!("Getting signature for spec: {}, chain: {}", state.spec, self.chain.as_str());
		let signature = self
			.types
			.get_extrinsic_ty(self.chain.as_str(), state.spec, "signature")
			.expect("Signature must not be empty");
		log::trace!("Signature type is: {}", signature);
		state.observe(line!());
		self.decode_single(state, signature, false)
	}

	fn decode_call(&self, state: &mut DecodeState) -> Result<Vec<(String, SubstrateType)>, Error> {
		let mut types: Vec<(String, SubstrateType)> = Vec::new();
		let call = state.call()?;
		for arg in call.arguments() {
			state.observe(line!());
			log::trace!("Decoding {:?} for call {}", &arg.ty, call);
			let val = self.decode_single(state, &arg.ty, false)?;
			types.push((arg.name.to_string(), val));
		}
		Ok(types)
	}

	/// Internal function to handle
	/// decoding of a single rust type marker
	/// from data and the curent position within the data
	///
	/// # Panics
	/// panics if a type cannot be decoded
	#[track_caller]
	fn decode_single(
		&self,
		state: &mut DecodeState,
		ty: &RustTypeMarker,
		is_compact: bool,
	) -> Result<SubstrateType, Error> {
		let ty = match ty {
			RustTypeMarker::TypePointer(v) => {
				log::trace!("Resolving: {}", v);

				if let Some(t) = self.decode_sub_type(state, v, is_compact)? {
					t
				} else {
					let new_type =
						self.types.get(self.chain.as_str(), state.spec, state.module_name(), v).ok_or_else(|| {
							Error::from(format!(
								"Name Resolution Failure: module={}, v={}, spec={}, chain={}",
								state.module_name(),
								v,
								state.spec,
								self.chain.as_str()
							))
						})?;
					log::trace!("Resolved {:?}", new_type);
					let saved_cursor = state.cursor();
					let resolved = self.decode_single(state, new_type, is_compact);
					if resolved.is_err() {
						if let Some(fallback) =
							self.types.try_fallback(state.module_name(), v)
						{
							log::trace!("Falling back to type: {}", fallback);
							state.set_cursor(saved_cursor);
							return self.decode_single(state, fallback, is_compact);
						}
					}
					resolved?
				}
			}
			RustTypeMarker::Unit(u) => SubstrateType::Unit(u.to_string()),
			RustTypeMarker::Struct(v) => {
				log::trace!("Struct::cursor = {:?}", state.cursor);
				let ty = self.decode_structlike(v, state, is_compact)?;
				SubstrateType::Struct(ty)
			}
			RustTypeMarker::Set(v) => {
				log::trace!("Set::cursor = {}", state.cursor());
				// a set item must be an u8
				// can decode this right away
				let index = state.do_index();
				SubstrateType::Set(v[index as usize].clone())
			}
			RustTypeMarker::Tuple(v) => {
				log::trace!("Tuple::cursor={}", state.cursor());
				let ty = v
					.iter()
					.map(|v| self.decode_single(state, v, is_compact))
					.collect::<Result<Vec<SubstrateType>, Error>>();
				SubstrateType::Composite(ty?)
			}
			RustTypeMarker::Enum(v) => {
				log::trace!("Enum::cursor={}", state.cursor());
				state.observe(line!());
				let index = state.do_index();
				let variant = &v[index as usize];
				let value = variant.value.as_ref().map(|v| self.decode_single(state, v, is_compact)).transpose()?;
				log::debug!("Enum: {:?}", value);
				SubstrateType::Enum(substrate_types::EnumField {
					name: variant.name.clone(),
					value: value.map(Box::new),
				})
			}
			RustTypeMarker::Array { size, ty } => {
				log::trace!("Array::cursor={}", state.cursor());
				let mut decoded_arr = Vec::with_capacity(*size);

				if *size == 0 {
					log::trace!("Returning Empty Array");
					return Ok(SubstrateType::Composite(Vec::new()));
				} else {
					for _ in 0..*size {
						decoded_arr.push(self.decode_single(state, ty, is_compact)?)
					}
				}
				// rely on cursor increments in sub-types (U32/substrate specific types)
				SubstrateType::Composite(decoded_arr)
			}
			RustTypeMarker::Std(v) => match v {
				CommonTypes::Vec(v) => {
					log::trace!("Vec::cursor={}", state.cursor());
					let length = state.scale_length()?;
					let mut vec = Vec::new();
					if length == 0 {
						return Ok(SubstrateType::Composite(Vec::new()));
					} else {
						for _ in 0..length {
							state.observe(line!());
							let decoded = self.decode_single(state, v, is_compact)?;
							vec.push(decoded);
						}
					}
					SubstrateType::Composite(vec)
				}
				CommonTypes::Option(v) => {
					log::trace!("Option::cursor={}", state.cursor());
					match state.do_index() {
						// None
						0x00 => {
							SubstrateType::Option(Box::new(None))
						}
						// Some
						0x01 => {
							let ty = self.decode_single(state, v, is_compact)?;
							SubstrateType::Option(Box::new(Some(ty)))
						}
						_ => {
							panic!("Cannot deduce correct Option<T> enum variant");
						}
					}
				}
				CommonTypes::Result(v, e) => {
					log::trace!("Result::cursor={}", state.cursor());
					match state.do_index() {
						// Ok
						0x00 => {
							let ty = self.decode_single(state, v, is_compact)?;
							SubstrateType::Result(Box::new(Ok(ty)))
						}
						// Err
						0x01 => {
							let ty = self.decode_single(state, e, is_compact)?;
							SubstrateType::Result(Box::new(Err(ty)))
						}
						_ => {
							panic!("Cannot deduce correct Result<T> Enum Variant");
						}
					}
				}
				CommonTypes::Compact(v) => {
					log::trace!("COMPACT SWITCHED! Compact::cursor={}", state.cursor());
					self.decode_single(state, v, true)?
				}
			},
			RustTypeMarker::Generic(outer, _) => {
				log::trace!("Generic Type");
				// disregard 'inner' type of a generic
				self.decode_single(state, outer, is_compact)?
			}
			RustTypeMarker::Number => {
				panic!("number decoding not possible");
			}
			RustTypeMarker::U8 => {
				let num: u8 = if is_compact {
					let num: Compact<u8> = state.decode()?;
					num.into()
				} else {
					let num: u8 = state.decode()?;
					num
				};
				num.into()
			}
			RustTypeMarker::U16 => {
				log::trace!("Decoding u16");
				let num: u16 = if is_compact {
					let num: Compact<u16> = state.decode()?;
					num.into()
				} else {
					let num: u16 = state.decode()?;
					num
				};
				num.into()
			}
			RustTypeMarker::U32 => {
				log::trace!("Decoding u32");
				state.observe(line!());
				let num: u32 = if is_compact {
					let num: Compact<u32> = state.decode()?;
					num.into()
				} else {
					let num: u32 = state.decode()?;
					log::trace!("u32:{}", num);
					num
				};
				num.into()
			}
			RustTypeMarker::U64 => {
				log::trace!("Decoding u64");
				let num = if is_compact {
					let num: Compact<u64> = state.decode()?;
					num.into()
				} else {
					let num: u64 = state.decode()?;
					num
				};
				num.into()
			}
			RustTypeMarker::U128 => {
				log::trace!("Decoding u128");
				state.observe(line!());
				let num = if is_compact {
					let num: Compact<u128> = state.decode()?;
					 num.into()
				} else {
					let num: u128 = state.decode()?;
					num
				};
				num.into()
			}
			RustTypeMarker::USize => {
				panic!("usize decoding not possible!")
				/* let size = std::mem::size_of::<usize>();
				let num: usize =
					Decode::decode(&mut &data[*cursor..=*cursor+size])?;
				*cursor += std::mem::size_of::<usize>();
				num.into()
				 */
			}
			RustTypeMarker::I8 => {
				log::trace!("Decoding i8");
				let num: i8 = if is_compact { unimplemented!() } else { state.decode()? };
				num.into()
			}
			RustTypeMarker::I16 => {
				log::trace!("Decoding i16");
				let num: i16 = if is_compact { unimplemented!() } else { state.decode()? };
				num.into()
			}
			RustTypeMarker::I32 => {
				log::trace!("Decoding i32");
				let num: i32 = if is_compact { unimplemented!() } else { state.decode()? };
				num.into()
			}
			RustTypeMarker::I64 => {
				log::trace!("Decoding i64");
				let num: i64 = if is_compact {
					// let num: Compact<i64> = Decode::decode(&mut &data[*cursor..*cursor+8])?;
					// num.into()
					unimplemented!()
				} else {
					state.decode()?
				};
				num.into()
			}
			RustTypeMarker::I128 => {
				log::trace!("Decoding i128");
				let num: i128 = if is_compact { unimplemented!() } else { state.decode()? };
				num.into()
			}
			RustTypeMarker::ISize => {
				panic!("isize decoding impossible!")
				/*
				let idx = std::mem::size_of::<isize>();
				let num: isize =
					Decode::decode(&mut &data[*cursor..=*cursor + idx])?;
				*cursor += std::mem::size_of::<isize>();
				num.into()
				*/
			}
			RustTypeMarker::F32 => {
				/*
				let num: f32 = Decode::decode(&mut &data[*cursor..=*cursor + 4])?;
				*cursor += 5;
				num.into()
				 */
				panic!("f32 decoding impossible!");
			}
			RustTypeMarker::F64 => {
				/*
				let num: f64 = Decode::decode(&mut &data[*cursor..=*cursor + 8])?;
				*cursor += 9;
				num.into()
				 */
				panic!("f64 decoding impossible!");
			}
			RustTypeMarker::String => unimplemented!(),
			RustTypeMarker::Bool => {
				log::trace!("Decoding boolean");
				let boo: bool = state.decode()?;
				//   . - .
				//  ( o o )
				//  |  0  \
				//   \     \
				//    `~~~~~' boo!
				boo.into()
			}
			RustTypeMarker::Null => SubstrateType::Null,
		};
		Ok(ty)
	}

	/// internal API to decode 'special' substrate types.
	/// Or, types that have a special encode/decode scheme
	/// that may include packing bytes in a struct.
	/// Packing for example implies that a struct with two u32 fields
	/// may be encoded as a u8 (one byte).
	/// These types override anything defined in JSON
	/// Tries to decode a type that is native to substrate
	/// for example, H256. Returns none if type cannot be deduced
	fn decode_sub_type(
		&self,
		state: &mut DecodeState,
		ty: &str,
		is_compact: bool,
	) -> Result<Option<SubstrateType>, Error> {
		match ty {
			// checks if the metadata includes types for the SignedExtensions
			// If not defaults to whatever is in extrinsics.json
			"SignedExtra" => {
				log::trace!("Decoding SignedExtra");
				let meta =
					self.versions.get(&state.spec).ok_or(format!("Metadata for spec {} not found", state.spec))?;
				if let Some(extensions) = meta.signed_extensions() {
					let extensions = RustTypeMarker::Tuple(extensions.to_vec());
					self.decode_single(state, &extensions, is_compact).map(Option::Some)
				} else {
					let ty = self
						.types
						.get_extrinsic_ty(self.chain.as_str(), state.spec, "SignedExtra")
						.ok_or_else(|| Error::from("Could not find type `SignedExtra`"))?;
					self.decode_single(state, ty, is_compact).map(Option::Some)
<<<<<<< HEAD
=======
					// self.decode_single("", state.spec, ty, state.data, state.cursor, is_compact).map(Option::Some)
>>>>>>> d6d8660d
				}
			}
			// identity info may be added to in the future
			"IdentityInfo" => {
				log::trace!("Decoding IdentityInfo");
				let additional = self.decode_single(
					state,
					&RustTypeMarker::Std(CommonTypes::Vec(Box::new(RustTypeMarker::TypePointer(
						"IdentityInfoAdditional".to_string(),
					)))),
					is_compact,
				)?;
				let display =
					self.decode_sub_type(state, "Data", is_compact)?.ok_or_else(|| Error::from("Data not resolved"))?;
				let legal =
					self.decode_sub_type(state, "Data", is_compact)?.ok_or_else(|| Error::from("Data not resolved"))?;
				let web =
					self.decode_sub_type(state, "Data", is_compact)?.ok_or_else(|| Error::from("Data not resolved"))?;
				let riot =
					self.decode_sub_type(state, "Data", is_compact)?.ok_or_else(|| Error::from("Data not resolved"))?;
				let email =
					self.decode_sub_type(state, "Data", is_compact)?.ok_or_else(|| Error::from("Data not resolved"))?;
				let pgp_fingerprint = self.decode_single(
					state,
					&RustTypeMarker::Std(CommonTypes::Option(Box::new(RustTypeMarker::TypePointer(
						"H160".to_string(),
					)))),
					is_compact,
				)?;
				let image =
					self.decode_sub_type(state, "Data", is_compact)?.ok_or_else(|| Error::from("Data not resolved"))?;
				let twitter = self.decode_sub_type(state, "Data", is_compact);

				Ok(Some(SubstrateType::Struct(vec![
					StructField::new(Some("additional"), additional),
					StructField::new(Some("display"), display),
					StructField::new(Some("legal"), legal),
					StructField::new(Some("web"), web),
					StructField::new(Some("riot"), riot),
					StructField::new(Some("email"), email),
					StructField::new(Some("pgpFingerprint"), pgp_fingerprint),
					StructField::new(Some("image"), image),
					StructField::new(
						Some("twitter"),
						twitter.unwrap_or(Some(SubstrateType::Null)).ok_or_else(|| Error::from("Data not resolved"))?,
					),
				])))
			}
			"Data" => {
				log::trace!("Decoding Data");
				let identity_data: substrate_types::Data = state.decode()?;
				Ok(Some(SubstrateType::Data(identity_data)))
			}
			"BitVec" => {
				log::trace!("Decoding BitVec");
				let bit_vec: bitvec::vec::BitVec<BitOrderLsb0, u8> = state.decode()?;
				Ok(Some(SubstrateType::BitVec(bit_vec)))
			},
			"Call" | "GenericCall" => {
				log::trace!("Decoding Call | GenericCall");
				state.load_module()?;
				let types = self.decode_call(state)?;
				log::trace!("Call is {:?}", types);
				Ok(Some(SubstrateType::Call(types)))
			}
			"GenericVote" => {
				log::trace!("Decoding GenericVote");
				let vote: pallet_democracy::Vote = state.decode()?;
				Ok(Some(SubstrateType::GenericVote(vote)))
			}
			// Old Address Format for backwards-compatibility https://github.com/paritytech/substrate/pull/7380
			"Lookup" | "GenericAddress" | "GenericLookupSource" | "GenericAccountId" => {
				log::trace!("Decoding Lookup | GenericAddress | GenericLookupSource | GenericAccountId");
				state.observe(line!());

				let val: substrate_types::Address = decode_old_address(state)?;
				log::trace!("Decode Successful {:?}", &val);
				Ok(Some(SubstrateType::Address(val)))
			},
			"<T::Lookup as StaticLookup>::Source" => {
				log::trace!("Decoding <T::Lookup as StaticLookup>::Source");
				state.observe(line!());
				Ok(Some(self.decode_single(state, &RustTypeMarker::TypePointer("LookupSource".into()), is_compact)?))
			},
			"GenericMultiAddress" => {
				let val: substrate_types::Address = state.decode()?;
				log::trace!("Address: {:?}", val);
				Ok(Some(SubstrateType::Address(val)))
			}
			"Era" => {
				log::trace!("ERA DATA: {:X?}", &state.data[state.cursor()]);
				let val: runtime_primitives::generic::Era = state.decode()?;
				log::trace!("Resolved Era: {:?}", val);
				Ok(Some(SubstrateType::Era(val)))
			}
			"H256" => {
				let val: primitives::H256 = state.decode()?;
				Ok(Some(SubstrateType::H256(val)))
			}
			"H512" => {
				let val: primitives::H512 = state.decode()?;
				log::trace!("H512: {}", hex::encode(val.as_bytes()));
				Ok(Some(SubstrateType::H512(val)))
			}
			_ => Ok(None),
		}
	}

	/// internal api to get the number of items in a encoded series
	/// returns a tuple of (number_of_items, length_of_prefix)
	/// length of prefix is the length in bytes that the prefix took up
	/// in the encoded data
	fn scale_length(mut data: &[u8]) -> Result<(usize, usize), Error> {
		// alternative to `DecodeLength` trait, to avoid casting from a trait
		let length = u32::from(Compact::<u32>::decode(&mut data)?);
		let prefix = Compact::<u32>::compact_len(&length);
		let length =
			usize::try_from(length).map_err(|_| Error::from("Failed convert decoded size into usize."))?;
		Ok((length, prefix))
	}

	/// internal api to decode a vector of struct IdentityFields
	fn decode_structlike(
		&self,
		fields: &[crate::StructField],
		state: &mut DecodeState,
		is_compact: bool,
	) -> Result<Vec<StructField>, Error> {
		fields
			.iter()
			.map(|field| {
				log::trace!("name={:?}, field={}", field.name, field.ty);
				let ty = self.decode_single(state, &field.ty, is_compact)?;
				Ok(StructField { name: Some(field.name.clone()), ty })
			})
			.collect::<Result<Vec<StructField>, Error>>()
	}
}

/// Decodes old address pre-refactor (https://github.com/paritytech/substrate/pull/7380)
/// and converts it to a MultiAddress, where "old" here means anything before v0.8.26 or 26/2026/46 on polkadot/kusama/westend respectively.
fn decode_old_address(state: &DecodeState) -> Result<substrate_types::Address, Error> {
	/// Kept around for backwards-compatibility with old address struct
	fn need_more_than<T: PartialOrd>(a: T, b: T) -> Result<T, Error> {
		if a < b {
			Ok(b)
		} else {
			Err("Invalid range".into())
		}
	}

	let inc;
	let addr = match state.do_index() { // do_index for byte 0x00-0xff
		x @ 0x00..=0xef => {
			inc = 0;
			substrate_types::Address::Index(x as u32)
		}
		0xfc => {
			inc = 2;
			substrate_types::Address::Index(need_more_than(0xef, u16::decode(&mut &state.data[(state.cursor())..])?)? as u32)
		}
		0xfd => {
			inc = 4;
			substrate_types::Address::Index(need_more_than(0xffff, u32::decode(&mut &state.data[(state.cursor())..])?)?)
		}
		0xfe => {
			inc = 8;
			substrate_types::Address::Index(need_more_than(
				0xffff_ffff_u32,
				Decode::decode(&mut &state.data[(state.cursor())..])?,
			)?)
		}
		0xff => {
			inc = 32;
			substrate_types::Address::Id(Decode::decode(&mut &state.data[(state.cursor())..])?)
		}
		_ => return Err(Error::Fail("Invalid Address".to_string())),
	};
	state.add(inc);
	Ok(addr)
}

#[cfg(test)]
mod tests {
	use super::*;
	use crate::{
		decoder::metadata::test_suite as meta_test_suite,
		substrate_types::{EnumField, StructField},
		test_suite, EnumField as RustEnumField,
	};
	use codec::Encode;

	#[derive(Debug, Clone)]
	struct GenericTypes;

	impl TypeDetective for GenericTypes {
		fn get(&self, _chain: &str, _spec: u32, _module: &str, _ty: &str) -> Option<&RustTypeMarker> {
			Some(&RustTypeMarker::I128)
		}

		fn try_fallback(&self, _chain: &str, _module: &str, _ty: &str) -> Option<&RustTypeMarker> {
			None
		}

		fn get_extrinsic_ty(&self, _chain: &str, _spec: u32, _ty: &str) -> Option<&RustTypeMarker> {
			None
		}
	}

	#[test]
	fn should_insert_metadata() {
		let mut decoder = Decoder::new(GenericTypes, Chain::Kusama);
		decoder.register_version(test_suite::mock_runtime(0).spec_version, &meta_test_suite::test_metadata());
		decoder.register_version(test_suite::mock_runtime(1).spec_version, &meta_test_suite::test_metadata());
		decoder.register_version(test_suite::mock_runtime(2).spec_version, &meta_test_suite::test_metadata());
		assert!(decoder.versions.contains_key(&test_suite::mock_runtime(0).spec_version));
		assert!(decoder.versions.contains_key(&test_suite::mock_runtime(1).spec_version));
		assert!(decoder.versions.contains_key(&test_suite::mock_runtime(2).spec_version))
	}

	#[test]
	fn should_get_version_metadata() {
		// let types = PolkadotTypes::new().unwrap();
		let mut decoder = Decoder::new(GenericTypes, Chain::Kusama);
		let rt_version = test_suite::mock_runtime(0);
		let meta = meta_test_suite::test_metadata();
		decoder.register_version(rt_version.spec_version.clone(), &meta);
		let _other_meta = decoder.get_version_metadata(rt_version.spec_version);
		assert_eq!(Some(&meta), _other_meta.clone())
	}

	#[test]
	fn should_get_scale_length() {
		let encoded = vec![32, 4].encode();
		for v in encoded.iter() {
			print!("{:08b} ", v);
		}
		let len = Decoder::scale_length(encoded.as_slice()).unwrap();
		assert_eq!(len.0, 2);
	}

	macro_rules! decode_test {
		( $v: expr, $x:expr, $r: expr) => {{
			let val = $v.encode();
			let decoder = Decoder::new(GenericTypes, Chain::Kusama);
			let meta = meta_test_suite::test_metadata();
			let mut state = DecodeState::new(None, None, decoder.types.as_ref(), &meta, 0, 1031, val.as_slice());
			let res = decoder.decode_single(&mut state, &$x, false).unwrap();
			assert_eq!($r, res)
		}};
	}

	#[test]
	fn should_decode_option() {
		let val: Option<u32> = Some(0x1337);
		decode_test!(
			val,
			RustTypeMarker::Std(CommonTypes::Option(Box::new(RustTypeMarker::U32))),
			SubstrateType::Option(Box::new(Some(SubstrateType::U32(0x1337))))
		);
		let val: Option<u32> = None;
		decode_test!(
			val,
			RustTypeMarker::Std(CommonTypes::Option(Box::new(RustTypeMarker::U32))),
			SubstrateType::Option(Box::new(None))
		);
	}

	#[test]
	fn should_decode_result() {
		let val: Result<u32, u32> = Ok(0x1337);
		decode_test!(
			val,
			RustTypeMarker::Std(CommonTypes::Result(Box::new(RustTypeMarker::U32), Box::new(RustTypeMarker::U32))),
			SubstrateType::Result(Box::new(Ok(SubstrateType::U32(0x1337))))
		);

		let val: Result<u32, u32> = Err(0x1337);
		decode_test!(
			val,
			RustTypeMarker::Std(CommonTypes::Result(Box::new(RustTypeMarker::U32), Box::new(RustTypeMarker::U32),)),
			SubstrateType::Result(Box::new(Err(SubstrateType::U32(0x1337))))
		);
	}

	#[test]
	fn should_decode_vector() {
		let val: Vec<u32> = vec![12, 32, 0x1337, 62];
		decode_test!(
			val,
			RustTypeMarker::Std(CommonTypes::Vec(Box::new(RustTypeMarker::U32))),
			SubstrateType::Composite(vec![
				SubstrateType::U32(12),
				SubstrateType::U32(32),
				SubstrateType::U32(0x1337),
				SubstrateType::U32(62)
			])
		);

		let val: Vec<u128> = vec![12, 32, 0x1337, 62];
		decode_test!(
			val,
			RustTypeMarker::Std(CommonTypes::Vec(Box::new(RustTypeMarker::U128))),
			SubstrateType::Composite(vec![
				SubstrateType::U128(12),
				SubstrateType::U128(32),
				SubstrateType::U128(0x1337),
				SubstrateType::U128(62)
			])
		);
	}

	#[test]
	fn should_decode_array() {
		let val: [u32; 4] = [12, 32, 0x1337, 62];
		decode_test!(
			val,
			RustTypeMarker::Array { size: 4, ty: Box::new(RustTypeMarker::U32) },
			SubstrateType::Composite(vec![
				SubstrateType::U32(12),
				SubstrateType::U32(32),
				SubstrateType::U32(0x1337),
				SubstrateType::U32(62)
			])
		)
	}

	#[test]
	fn should_decode_struct() {
		#[derive(Encode, Decode)]
		struct ToDecode {
			foo: u32,
			name: Vec<u8>,
		}
		let val = ToDecode { foo: 0x1337, name: vec![8, 16, 30, 40] };
		decode_test!(
			val,
			RustTypeMarker::Struct(vec![
				crate::StructField { name: "foo".to_string(), ty: RustTypeMarker::U32 },
				crate::StructField {
					name: "name".to_string(),
					ty: RustTypeMarker::Std(CommonTypes::Vec(Box::new(RustTypeMarker::U8,))),
				},
			]),
			SubstrateType::Struct(vec![
				StructField { name: Some("foo".to_string()), ty: SubstrateType::U32(0x1337) },
				StructField {
					name: Some("name".to_string()),
					ty: SubstrateType::Composite(vec![
						SubstrateType::U8(8),
						SubstrateType::U8(16),
						SubstrateType::U8(30),
						SubstrateType::U8(40)
					])
				}
			])
		);
	}

	#[test]
	fn should_decode_tuple() {
		let val: (u32, u32, u32, u32) = (18, 32, 42, 0x1337);
		decode_test!(
			val,
			RustTypeMarker::Tuple(vec![
				RustTypeMarker::U32,
				RustTypeMarker::U32,
				RustTypeMarker::U32,
				RustTypeMarker::U32,
			]),
			SubstrateType::Composite(vec![
				SubstrateType::U32(18),
				SubstrateType::U32(32),
				SubstrateType::U32(42),
				SubstrateType::U32(0x1337)
			])
		)
	}

	#[test]
	fn should_decode_unit_enum() {
		#[derive(Encode, Decode)]
		enum Foo {
			Zoo,
			Wraith,
			Spree,
		}
		let val = Foo::Wraith;
		decode_test!(
			val,
			RustTypeMarker::Enum(vec![
				RustEnumField::new("Zoo".into(), None),
				RustEnumField::new("Wraith".into(), None),
				RustEnumField::new("Spree".into(), None),
			]),
			SubstrateType::Enum(EnumField::new("Wraith".into(), None))
		);
	}

	#[test]
	fn should_decode_tuple_enum() {
		#[derive(Encode, Decode)]
		struct TestStruct(i128);

		#[derive(Encode, Decode)]
		enum Foo {
			Zoo(TestStruct),
			Wraith(TestStruct),
		}
		let val = Foo::Wraith(TestStruct(0x1337));
		decode_test!(
			val,
			RustTypeMarker::Enum(vec![
				RustEnumField::new("Zoo".into(), Some(RustTypeMarker::TypePointer("TestStruct".into())),),
				RustEnumField::new("Wraith".into(), Some(RustTypeMarker::TypePointer("TestStruct".into())),),
			]),
			SubstrateType::Enum(EnumField::new("Wraith".into(), Some(Box::new(SubstrateType::I128(0x1337)))))
		);
	}

	#[test]
	fn should_decode_structlike_enum() {
		#[derive(Encode, Decode)]
		enum Foo {
			Zoo { name: Vec<u8>, id: u32 },
			Wraith { name: Vec<u16>, id: u64 },
		}
		let val = Foo::Wraith { name: vec![0x13, 0x37], id: 15 };

		decode_test!(
			val,
			RustTypeMarker::Enum(vec![
				RustEnumField::new(
					"Zoo".into(),
					Some(RustTypeMarker::Struct(vec![
						crate::StructField::new(
							"name",
							RustTypeMarker::Std(CommonTypes::Vec(Box::new(RustTypeMarker::U8,))),
						),
						crate::StructField::new("id", RustTypeMarker::U32),
					])),
				),
				RustEnumField::new(
					"Wraith".into(),
					Some(RustTypeMarker::Struct(vec![
						crate::StructField::new(
							"name",
							RustTypeMarker::Std(CommonTypes::Vec(Box::new(RustTypeMarker::U16,))),
						),
						crate::StructField::new("id", RustTypeMarker::U64),
					])),
				),
			]),
			SubstrateType::Enum(EnumField::new(
				"Wraith".into(),
				Some(Box::new(SubstrateType::Struct(vec![
					StructField {
						name: Some("name".into()),
						ty: SubstrateType::Composite(vec![SubstrateType::U16(0x13), SubstrateType::U16(0x37)])
					},
					StructField { name: Some("id".into()), ty: SubstrateType::U64(15) }
				])))
			))
		);
	}
}<|MERGE_RESOLUTION|>--- conflicted
+++ resolved
@@ -838,10 +838,6 @@
 						.get_extrinsic_ty(self.chain.as_str(), state.spec, "SignedExtra")
 						.ok_or_else(|| Error::from("Could not find type `SignedExtra`"))?;
 					self.decode_single(state, ty, is_compact).map(Option::Some)
-<<<<<<< HEAD
-=======
-					// self.decode_single("", state.spec, ty, state.data, state.cursor, is_compact).map(Option::Some)
->>>>>>> d6d8660d
 				}
 			}
 			// identity info may be added to in the future
